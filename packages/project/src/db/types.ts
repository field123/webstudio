--- conflicted
+++ resolved
@@ -9,11 +9,7 @@
   assets?: Array<Asset>;
 };
 
-<<<<<<< HEAD
 const commonPageFields = {
-=======
-const Page = z.object({
->>>>>>> de2f6451
   id: z.string(),
   name: z.string().refine((val) => val !== "", "Can't be empty"),
   title: z.string(),
@@ -21,14 +17,14 @@
   treeId: z.string(),
 } as const;
 
-const HomePageSchema = z.object({
+const HomePage = z.object({
   ...commonPageFields,
   path: z
     .string()
     .refine((path) => path === "", "Home page path must be empty"),
 });
 
-const PageSchema = z.object({
+const Page = z.object({
   ...commonPageFields,
   path: z
     .string()
@@ -49,19 +45,14 @@
 
 export const Pages: z.ZodType<{ homePage: Page; pages: Array<Page> }> =
   z.object({
-<<<<<<< HEAD
-    homePage: HomePageSchema,
+    homePage: HomePage,
     pages: z
-      .array(PageSchema)
+      .array(Page)
       .refine(
         (array) =>
           new Set(array.map((page) => page.path)).size === array.length,
         "All paths must be unique"
       ),
-=======
-    homePage: Page,
-    pages: z.array(Page),
->>>>>>> de2f6451
   });
 export type Pages = z.infer<typeof Pages>;
 
