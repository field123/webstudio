import React, {
  useState,
  forwardRef,
  useCallback,
  type ComponentProps,
  type ForwardRefRenderFunction,
<<<<<<< HEAD
  ForwardedRef,
=======
  useEffect,
  useRef,
>>>>>>> 400884a5
} from "react";
import { CheckIcon, ChevronDownIcon } from "@webstudio-is/icons";
import { Popper, PopperContent, PopperAnchor } from "@radix-ui/react-popper";
import {
  DownshiftState,
  UseComboboxStateChangeOptions,
  useCombobox as useDownshiftCombobox,
} from "downshift";
import { matchSorter } from "match-sorter";
import { styled } from "../stitches.config";
import { IconButton } from "./icon-button";
import { itemCss } from "./menu";
import { panelStyles } from "./panel";
import { TextField } from "./text-field";
import { Box } from "./box";
import { Flex } from "./flex";

<<<<<<< HEAD
type Label = string;

export type ComboboxBaseItem = { label: Label; disabled?: boolean } | Label;

type ComboboxTextFieldProps<Item> = {
  inputProps: ComponentProps<typeof TextField>;
  toggleProps: ComponentProps<typeof IconButton>;
  highlightedItem?: Item;
};

const ComboboxTextFieldBase: ForwardRefRenderFunction<
  HTMLDivElement,
  ComboboxTextFieldProps<ComboboxBaseItem>
> = ({ inputProps, toggleProps }, ref) => {
  return (
    <Box ref={ref} css={{ position: "relative" }}>
      <TextField css={{ paddingRight: "$4" }} {...inputProps} />
      <IconButton
        {...toggleProps}
        css={{
          position: "absolute",
          transform: "translateX(-100%)",
          width: "$4",
        }}
      >
        <ChevronDownIcon />
      </IconButton>
    </Box>
  );
};

export const ComboboxTextField = forwardRef(ComboboxTextFieldBase);

ComboboxTextField.displayName = "ComboboxTextField";

=======
>>>>>>> 400884a5
const Listbox = styled("ul", panelStyles, {
  padding: 0,
  margin: 0,
  overflow: "auto",
  // @todo need some non-hardcoded value
  maxHeight: 400,
  minWidth: 230,
  variants: {
    state: {
      open: {},
      closed: {
        display: "none",
      },
    },
    isEmpty: {
      true: {
        display: "none",
      },
    },
  },
});

export type ListboxItemProps<Item> = {
  selected: boolean;
  item: Item;
  itemToString: (item: Item | null) => string;
  itemProps: ComponentProps<"li">;
  suffix?: JSX.Element;
};

const ListboxItemBase = <Item extends ComboboxBaseItem>(
  { selected, item, itemToString, itemProps, suffix }: ListboxItemProps<Item>,
  ref: ForwardedRef<HTMLLIElement>
) => {
  return (
    <li
      className={itemCss({
        padding: 0,
        margin: 0,
      })}
      {...itemProps}
      ref={ref}
    >
      <Flex align="center" css={{ flexGrow: 1 }}>
        {selected === true ? <CheckIcon /> : null}
        <Box css={{ flexGrow: 1 }}>{itemToString(item)}</Box>
        {suffix}
      </Flex>
    </li>
  );
};

export const ComboboxListboxItem = forwardRef(ListboxItemBase);

ComboboxListboxItem.displayName = "ComboboxListboxItem";

<<<<<<< HEAD
type ListProps<Item> = {
  containerProps: ComponentProps<typeof Listbox>;
  items: Array<Item>;
  getItemProps: (
    options: UseComboboxGetItemPropsOptions<Item>
  ) => ComponentProps<typeof ComboboxListboxItem>;
  highlightedIndex: number;
  selectedItem: Item | null;
  itemToString: (item: Item | null) => string;
  renderItem: (props: ListboxItemProps<Item>) => JSX.Element;
};

export const ComboboxList = <Item extends ComboboxBaseItem>({
  containerProps,
=======
export const ListboxItemBase: ForwardRefRenderFunction<
  HTMLLIElement,
  ComponentProps<typeof ListboxItem> & {
    disabled?: boolean;
    selected?: boolean;
    highlighted?: boolean;
  }
> = (props, ref) => {
  const { disabled, selected, highlighted, children, ...rest } = props;
  return (
    <ListboxItem
      ref={ref}
      {...(disabled ? { "aria-disabled": true, disabled: true } : {})}
      {...(selected ? { "aria-current": true } : {})}
      {...rest}
    >
      <Grid align="center" css={{ gridTemplateColumns: "$4 1fr" }}>
        {selected && <CheckIcon />}
        <Box css={{ gridColumn: 2 }}>{children}</Box>
      </Grid>
    </ListboxItem>
  );
};

export const ComboboxListbox = Listbox;

export const ComboboxListboxItem = forwardRef(ListboxItemBase);

export const ComboboxPopper = Popper;

export const ComboboxPopperContent = PopperContent;

export const ComboboxPopperAnchor = PopperAnchor;

const defaultMatch = <Item,>(
  search: string,
  items: Array<Item>,
  itemToString: (item: Item | null) => string
) =>
  matchSorter(items, search, {
    keys: [(item) => itemToString(item)],
  });

const useFilter = <Item,>({
>>>>>>> 400884a5
  items,
  itemToString,
<<<<<<< HEAD
  renderItem,
}: ListProps<Item>) => {
  return (
    <Listbox {...containerProps}>
      {items.map((item, index) => {
        const itemProps = getItemProps({
          item,
          index,
          key: index,
          ...(typeof item === "object" && item.disabled
            ? { "data-disabled": true, disabled: true }
            : {}),
          ...(highlightedIndex === index ? { "data-found": true } : {}),
        });
        return renderItem({
          itemProps,
          selected: selectedItem === item,
          item,
          itemToString,
        });
      })}
    </Listbox>
=======
  match = defaultMatch,
}: {
  items: Array<Item>;
  itemToString: (item: Item | null) => string;
  match?: typeof defaultMatch;
}) => {
  const [filteredItems, setFilteredItems] = useState<Array<Item>>(items);
  const cachedItems = useRef(items);

  const filter = useCallback(
    (search?: string) => {
      const foundItems = match(search ?? "", items, itemToString);
      setFilteredItems(foundItems);
    },
    [itemToString, items, match]
>>>>>>> 400884a5
  );

  const resetFilter = useCallback(() => {
    setFilteredItems(cachedItems.current);
  }, []);

  useEffect(() => {
    cachedItems.current = items;
  }, [items]);

  return {
    filteredItems,
    filter,
    resetFilter,
  };
};

type UseComboboxProps<Item> = {
  items: Array<Item>;
<<<<<<< HEAD
  value?: Item;
  selectedItem?: Item;
  open?: boolean;
  onItemSelect?: (value: Item) => void;
  onItemHighlight?: (value?: Item) => void;
  itemToString?: (item: Item | null) => string;
  renderTextField?: (
    props: ComponentProps<typeof ComboboxTextField>
  ) => JSX.Element;
  renderList?: (props: ListProps<Item>) => JSX.Element;
  renderPopperContent?: (
    props: ComponentProps<typeof ComboboxPopperContent>
  ) => JSX.Element;
  renderItem?: (props: ListboxItemProps<Item>) => JSX.Element;
};

export const Combobox = <Item extends ComboboxBaseItem>({
  items,
  value,
  name,
  open,
  itemToString = (item) =>
    typeof item === "object" && item !== null && "label" in item
      ? item.label
      : item ?? "",
  onItemSelect,
  onItemHighlight,
  renderTextField = (props) => <ComboboxTextField {...props} />,
  // IMPORTANT! Without Item passed to list <ComboboxList<Item> typescript is 10x slower!
  renderList = (props) => <ComboboxList<Item> {...props} />,
  renderPopperContent = (props) => <ComboboxPopperContent {...props} />,
  // @ts-expect-error need help
  renderItem = (props) => <ComboboxListboxItem<Item> {...props} />,
}: ComboboxProps<Item>) => {
  const [foundItems, setFoundItems] = useState(items);
  const {
    isOpen,
    getToggleButtonProps,
    // getLabelProps,
    getMenuProps,
    getInputProps,
    getComboboxProps,
    highlightedIndex,
    getItemProps,
    selectedItem,
  } = useCombobox({
    isOpen: open,
=======
  itemToString: (item: Item | null) => string;
  value: Item | null; // This is to prevent: "downshift: A component has changed the uncontrolled prop "selectedItem" to be controlled."
  onItemSelect?: (value: Item | null) => void;
  onItemHighlight?: (value: Item | null) => void;
  stateReducer?: (
    state: DownshiftState<Item>,
    changes: UseComboboxStateChangeOptions<Item>
  ) => Partial<UseComboboxStateChangeOptions<Item>>;
  match?: typeof defaultMatch;
};

export const comboboxStateChangeTypes = useDownshiftCombobox.stateChangeTypes;

export const useCombobox = <Item,>({
  items,
  value,
  itemToString,
  onItemSelect,
  onItemHighlight,
  stateReducer = (state, { changes }) => changes,
  match,
}: UseComboboxProps<Item>) => {
  const { filteredItems, filter, resetFilter } = useFilter<Item>({
    items,
    itemToString,
    match,
  });

  const downshiftProps = useDownshiftCombobox({
    items: filteredItems,
    selectedItem: value, // Prevent downshift warning about switching controlled mode
    stateReducer,
    itemToString,
>>>>>>> 400884a5
    onInputValueChange({ inputValue }) {
      filter(inputValue);
    },
    onSelectedItemChange({ selectedItem }) {
      onItemSelect?.(selectedItem ?? null);
    },
    onHighlightedIndexChange({ highlightedIndex }) {
      if (highlightedIndex !== undefined) {
        onItemHighlight?.(items[highlightedIndex] ?? null);
      }
    },
  });

  const { isOpen, getItemProps, highlightedIndex, selectedItem, getMenuProps } =
    downshiftProps;

  useEffect(() => {
    if (isOpen === false) {
      resetFilter();
    }
  }, [isOpen, resetFilter]);

<<<<<<< HEAD
  const inputProps: Record<string, unknown> = getInputProps({ name });
  const toggleProps: Record<string, unknown> = getToggleButtonProps();
  const comboboxProps: Record<string, unknown> = getComboboxProps();
  const menuProps: Record<string, unknown> = getMenuProps();
  const highlightedItem = foundItems[highlightedIndex];
=======
  const enhancedGetItemProps = useCallback(
    (options) => {
      return getItemProps({
        highlighted: highlightedIndex === options.index,
        // We need to either deep compare objects here or use itemToString to get primitive types
        selected: itemToString(selectedItem) === itemToString(options.item),
        key: options.id,
        ...options,
      });
    },
    [getItemProps, highlightedIndex, itemToString, selectedItem]
  );

  const enhancedGetMenuProps = useCallback(
    (options?: Parameters<typeof getMenuProps>[0]) => {
      return {
        ...getMenuProps(options),
        state: isOpen ? "open" : "closed",
        isEmpty: filteredItems.length === 0,
      };
    },
    [getMenuProps, isOpen, filteredItems.length]
  );

  return {
    ...downshiftProps,
    items: filteredItems,
    getItemProps: enhancedGetItemProps,
    getMenuProps: enhancedGetMenuProps,
  };
};

type ComboboxProps<Item> = UseComboboxProps<Item> & {
  name: string;
  label?: string;
  placeholder?: string;
};

export const Combobox = <Item,>({
  items,
  value = null,
  name,
  placeholder,
  itemToString,
  onItemSelect,
  onItemHighlight,
}: ComboboxProps<Item>) => {
  const {
    items: foundItems,
    getInputProps,
    getComboboxProps,
    getToggleButtonProps,
    getMenuProps,
    getItemProps,
    isOpen,
  } = useCombobox({
    items,
    value,
    itemToString,
    onItemSelect,
    onItemHighlight,
  });
>>>>>>> 400884a5
  return (
    <Popper>
      <Box {...getComboboxProps()}>
        <PopperAnchor>
          <TextField
            {...getInputProps({
              name,
              placeholder,
            })}
            suffix={
              <IconButton {...getToggleButtonProps()}>
                <ChevronDownIcon />
              </IconButton>
            }
          />
        </PopperAnchor>
<<<<<<< HEAD
        {renderPopperContent({
          style: { zIndex: 1 },
          children: renderList({
            containerProps: menuProps,
            items: isOpen ? foundItems : [],
            getItemProps,
            highlightedIndex,
            selectedItem,
            itemToString,
            renderItem,
          }),
        })}
=======
        <PopperContent>
          <Listbox {...getMenuProps()}>
            {isOpen &&
              foundItems.map((item, index) => {
                return (
                  // eslint-disable-next-line react/jsx-key
                  <ComboboxListboxItem
                    key={index}
                    {...getItemProps({ item, index })}
                  >
                    {itemToString(item)}
                  </ComboboxListboxItem>
                );
              })}
          </Listbox>
        </PopperContent>
>>>>>>> 400884a5
      </Box>
    </Popper>
  );
};

Combobox.displayName = "Combobox";<|MERGE_RESOLUTION|>--- conflicted
+++ resolved
@@ -4,12 +4,8 @@
   useCallback,
   type ComponentProps,
   type ForwardRefRenderFunction,
-<<<<<<< HEAD
-  ForwardedRef,
-=======
   useEffect,
   useRef,
->>>>>>> 400884a5
 } from "react";
 import { CheckIcon, ChevronDownIcon } from "@webstudio-is/icons";
 import { Popper, PopperContent, PopperAnchor } from "@radix-ui/react-popper";
@@ -25,46 +21,8 @@
 import { panelStyles } from "./panel";
 import { TextField } from "./text-field";
 import { Box } from "./box";
-import { Flex } from "./flex";
-
-<<<<<<< HEAD
-type Label = string;
-
-export type ComboboxBaseItem = { label: Label; disabled?: boolean } | Label;
-
-type ComboboxTextFieldProps<Item> = {
-  inputProps: ComponentProps<typeof TextField>;
-  toggleProps: ComponentProps<typeof IconButton>;
-  highlightedItem?: Item;
-};
-
-const ComboboxTextFieldBase: ForwardRefRenderFunction<
-  HTMLDivElement,
-  ComboboxTextFieldProps<ComboboxBaseItem>
-> = ({ inputProps, toggleProps }, ref) => {
-  return (
-    <Box ref={ref} css={{ position: "relative" }}>
-      <TextField css={{ paddingRight: "$4" }} {...inputProps} />
-      <IconButton
-        {...toggleProps}
-        css={{
-          position: "absolute",
-          transform: "translateX(-100%)",
-          width: "$4",
-        }}
-      >
-        <ChevronDownIcon />
-      </IconButton>
-    </Box>
-  );
-};
-
-export const ComboboxTextField = forwardRef(ComboboxTextFieldBase);
-
-ComboboxTextField.displayName = "ComboboxTextField";
-
-=======
->>>>>>> 400884a5
+import { Grid } from "./grid";
+
 const Listbox = styled("ul", panelStyles, {
   padding: 0,
   margin: 0,
@@ -87,56 +45,11 @@
   },
 });
 
-export type ListboxItemProps<Item> = {
-  selected: boolean;
-  item: Item;
-  itemToString: (item: Item | null) => string;
-  itemProps: ComponentProps<"li">;
-  suffix?: JSX.Element;
-};
-
-const ListboxItemBase = <Item extends ComboboxBaseItem>(
-  { selected, item, itemToString, itemProps, suffix }: ListboxItemProps<Item>,
-  ref: ForwardedRef<HTMLLIElement>
-) => {
-  return (
-    <li
-      className={itemCss({
-        padding: 0,
-        margin: 0,
-      })}
-      {...itemProps}
-      ref={ref}
-    >
-      <Flex align="center" css={{ flexGrow: 1 }}>
-        {selected === true ? <CheckIcon /> : null}
-        <Box css={{ flexGrow: 1 }}>{itemToString(item)}</Box>
-        {suffix}
-      </Flex>
-    </li>
-  );
-};
-
-export const ComboboxListboxItem = forwardRef(ListboxItemBase);
-
-ComboboxListboxItem.displayName = "ComboboxListboxItem";
-
-<<<<<<< HEAD
-type ListProps<Item> = {
-  containerProps: ComponentProps<typeof Listbox>;
-  items: Array<Item>;
-  getItemProps: (
-    options: UseComboboxGetItemPropsOptions<Item>
-  ) => ComponentProps<typeof ComboboxListboxItem>;
-  highlightedIndex: number;
-  selectedItem: Item | null;
-  itemToString: (item: Item | null) => string;
-  renderItem: (props: ListboxItemProps<Item>) => JSX.Element;
-};
-
-export const ComboboxList = <Item extends ComboboxBaseItem>({
-  containerProps,
-=======
+const ListboxItem = styled("li", itemCss, {
+  padding: 0,
+  margin: 0,
+});
+
 export const ListboxItemBase: ForwardRefRenderFunction<
   HTMLLIElement,
   ComponentProps<typeof ListboxItem> & {
@@ -181,33 +94,8 @@
   });
 
 const useFilter = <Item,>({
->>>>>>> 400884a5
   items,
   itemToString,
-<<<<<<< HEAD
-  renderItem,
-}: ListProps<Item>) => {
-  return (
-    <Listbox {...containerProps}>
-      {items.map((item, index) => {
-        const itemProps = getItemProps({
-          item,
-          index,
-          key: index,
-          ...(typeof item === "object" && item.disabled
-            ? { "data-disabled": true, disabled: true }
-            : {}),
-          ...(highlightedIndex === index ? { "data-found": true } : {}),
-        });
-        return renderItem({
-          itemProps,
-          selected: selectedItem === item,
-          item,
-          itemToString,
-        });
-      })}
-    </Listbox>
-=======
   match = defaultMatch,
 }: {
   items: Array<Item>;
@@ -223,7 +111,6 @@
       setFilteredItems(foundItems);
     },
     [itemToString, items, match]
->>>>>>> 400884a5
   );
 
   const resetFilter = useCallback(() => {
@@ -243,55 +130,6 @@
 
 type UseComboboxProps<Item> = {
   items: Array<Item>;
-<<<<<<< HEAD
-  value?: Item;
-  selectedItem?: Item;
-  open?: boolean;
-  onItemSelect?: (value: Item) => void;
-  onItemHighlight?: (value?: Item) => void;
-  itemToString?: (item: Item | null) => string;
-  renderTextField?: (
-    props: ComponentProps<typeof ComboboxTextField>
-  ) => JSX.Element;
-  renderList?: (props: ListProps<Item>) => JSX.Element;
-  renderPopperContent?: (
-    props: ComponentProps<typeof ComboboxPopperContent>
-  ) => JSX.Element;
-  renderItem?: (props: ListboxItemProps<Item>) => JSX.Element;
-};
-
-export const Combobox = <Item extends ComboboxBaseItem>({
-  items,
-  value,
-  name,
-  open,
-  itemToString = (item) =>
-    typeof item === "object" && item !== null && "label" in item
-      ? item.label
-      : item ?? "",
-  onItemSelect,
-  onItemHighlight,
-  renderTextField = (props) => <ComboboxTextField {...props} />,
-  // IMPORTANT! Without Item passed to list <ComboboxList<Item> typescript is 10x slower!
-  renderList = (props) => <ComboboxList<Item> {...props} />,
-  renderPopperContent = (props) => <ComboboxPopperContent {...props} />,
-  // @ts-expect-error need help
-  renderItem = (props) => <ComboboxListboxItem<Item> {...props} />,
-}: ComboboxProps<Item>) => {
-  const [foundItems, setFoundItems] = useState(items);
-  const {
-    isOpen,
-    getToggleButtonProps,
-    // getLabelProps,
-    getMenuProps,
-    getInputProps,
-    getComboboxProps,
-    highlightedIndex,
-    getItemProps,
-    selectedItem,
-  } = useCombobox({
-    isOpen: open,
-=======
   itemToString: (item: Item | null) => string;
   value: Item | null; // This is to prevent: "downshift: A component has changed the uncontrolled prop "selectedItem" to be controlled."
   onItemSelect?: (value: Item | null) => void;
@@ -325,7 +163,6 @@
     selectedItem: value, // Prevent downshift warning about switching controlled mode
     stateReducer,
     itemToString,
->>>>>>> 400884a5
     onInputValueChange({ inputValue }) {
       filter(inputValue);
     },
@@ -348,13 +185,6 @@
     }
   }, [isOpen, resetFilter]);
 
-<<<<<<< HEAD
-  const inputProps: Record<string, unknown> = getInputProps({ name });
-  const toggleProps: Record<string, unknown> = getToggleButtonProps();
-  const comboboxProps: Record<string, unknown> = getComboboxProps();
-  const menuProps: Record<string, unknown> = getMenuProps();
-  const highlightedItem = foundItems[highlightedIndex];
-=======
   const enhancedGetItemProps = useCallback(
     (options) => {
       return getItemProps({
@@ -417,7 +247,6 @@
     onItemSelect,
     onItemHighlight,
   });
->>>>>>> 400884a5
   return (
     <Popper>
       <Box {...getComboboxProps()}>
@@ -434,20 +263,6 @@
             }
           />
         </PopperAnchor>
-<<<<<<< HEAD
-        {renderPopperContent({
-          style: { zIndex: 1 },
-          children: renderList({
-            containerProps: menuProps,
-            items: isOpen ? foundItems : [],
-            getItemProps,
-            highlightedIndex,
-            selectedItem,
-            itemToString,
-            renderItem,
-          }),
-        })}
-=======
         <PopperContent>
           <Listbox {...getMenuProps()}>
             {isOpen &&
@@ -464,7 +279,6 @@
               })}
           </Listbox>
         </PopperContent>
->>>>>>> 400884a5
       </Box>
     </Popper>
   );
