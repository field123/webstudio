{
  "name": "@webstudio-is/design-system",
  "version": "0.1.0",
  "description": "Webstudio Design System",
  "author": "Webstudio <github@webstudio.is>",
  "homepage": "https://webstudio.is",
  "scripts": {
    "dev": "tsup src/index.ts --format esm,cjs --watch --out-dir=lib",
    "build": "rm -fr lib && tsc",
    "typecheck": "tsc --noEmit",
    "lint": "eslint ./src --ext .ts,.tsx --max-warnings 0",
    "test": "jest",
    "checks": "yarn typecheck && yarn lint && yarn test",
    "storybook:run": "start-storybook -p 6006",
    "storybook:build": "build-storybook"
  },
  "devDependencies": {
    "@storybook/addon-actions": "^6.5.6",
    "@storybook/addon-essentials": "^6.5.6",
    "@storybook/addon-interactions": "^6.5.6",
    "@storybook/addon-links": "^6.5.6",
    "@storybook/builder-webpack4": "^6.5.6",
    "@storybook/manager-webpack4": "^6.5.6",
    "@storybook/react": "^6.5.6",
    "@storybook/testing-library": "^0.0.11",
<<<<<<< HEAD
    "@webstudio-is/jest-config": "*"
=======
    "tsup": "^6.1.3",
    "typescript": "^4.6.2"
>>>>>>> 5f2c9aee
  },
  "peerDependencies": {
    "react": "^17.0.2",
    "react-dom": "^17.0.2"
  },
  "dependencies": {
    "@radix-ui/colors": "^0.1.8",
    "@radix-ui/react-accessible-icon": "^0.1.4",
    "@radix-ui/react-accordion": "^0.1.6",
    "@radix-ui/react-alert-dialog": "^0.1.7",
    "@radix-ui/react-avatar": "^0.1.4",
    "@radix-ui/react-checkbox": "^0.1.5",
    "@radix-ui/react-collapsible": "^0.1.6",
    "@radix-ui/react-context-menu": "^0.1.6",
    "@radix-ui/react-dialog": "^0.1.7",
    "@radix-ui/react-dropdown-menu": "^0.1.6",
    "@radix-ui/react-id": "^0.1.5",
    "@radix-ui/react-label": "^0.1.5",
    "@radix-ui/react-menu": "^0.1.6",
    "@radix-ui/react-popover": "^0.1.6",
    "@radix-ui/react-popper": "^1.0.0",
    "@radix-ui/react-portal": "^0.1.4",
    "@radix-ui/react-progress": "^0.1.4",
    "@radix-ui/react-radio-group": "^0.1.5",
    "@radix-ui/react-select": "^0.1.1",
    "@radix-ui/react-separator": "^0.1.4",
    "@radix-ui/react-slider": "^0.1.4",
    "@radix-ui/react-switch": "^0.1.5",
    "@radix-ui/react-tabs": "^0.1.5",
    "@radix-ui/react-toast": "^1.0.0",
    "@radix-ui/react-toggle": "^0.1.4",
    "@radix-ui/react-toggle-group": "^0.1.5",
    "@radix-ui/react-tooltip": "^1.0.0",
    "@radix-ui/react-use-layout-effect": "^0.1.0",
    "@webstudio-is/icons": "*",
    "@webstudio-is/react-sdk": "*",
    "react-hot-toast": "^2.3.0"
  },
  "main": "lib/index.js",
  "types": "lib/index.d.ts",
  "files": [
    "lib/*",
    "README.md",
    "!*.test.*"
  ],
  "license": "MIT",
  "private": false
}<|MERGE_RESOLUTION|>--- conflicted
+++ resolved
@@ -23,12 +23,9 @@
     "@storybook/manager-webpack4": "^6.5.6",
     "@storybook/react": "^6.5.6",
     "@storybook/testing-library": "^0.0.11",
-<<<<<<< HEAD
-    "@webstudio-is/jest-config": "*"
-=======
+    "@webstudio-is/jest-config": "*",
     "tsup": "^6.1.3",
     "typescript": "^4.6.2"
->>>>>>> 5f2c9aee
   },
   "peerDependencies": {
     "react": "^17.0.2",
