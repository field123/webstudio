--- conflicted
+++ resolved
@@ -50,9 +50,9 @@
   id             String  @id @default(uuid())
   title          String
   domain         String  @unique
-  User           User?   @relation(fields: [userId], references: [id])
+  user           User?   @relation(fields: [userId], references: [id])
   userId         String?
-  Asset          Asset[]
+  assets         Asset[]
   build          Build   @relation(fields: [buildIdDev], references: [id])
   buildIdDev     String
   buildIdProd    String? // exists when published
@@ -62,18 +62,13 @@
   prodTreeId        String? // exists when published
   devTreeId         String
   prodTreeIdHistory String  @default("[]")
-<<<<<<< HEAD
 }
 
 model Build {
   id        String    @id @default(uuid())
   createdAt DateTime  @default(now())
   pages     String    @default("[]") // Each page can be a tree of folders and pages Project
-=======
-  user              User?   @relation(fields: [userId], references: [id])
-  userId            String?
-  assets            Asset[]
->>>>>>> 9c1ea3ee
+  Project   Project[]
 }
 
 model Tree {
