export {
  ImageIcon,
  FontBoldIcon,
  FontItalicIcon,
  Link2Icon,
  MobileIcon,
  LaptopIcon,
  DesktopIcon,
  PlusIcon,
  HamburgerMenuIcon,
  DotsHorizontalIcon,
  CheckIcon,
  RocketIcon,
  ExternalLinkIcon,
  Share1Icon,
  EyeOpenIcon,
  ExclamationTriangleIcon,
  DotFilledIcon,
  TriangleRightIcon,
  TriangleDownIcon,
  CommitIcon,
  InputIcon,
  ButtonIcon,
  TextAlignLeftIcon,
  HeadingIcon,
  TextIcon,
  SquareIcon,
  InfoCircledIcon,
  CrossCircledIcon,
  CheckCircledIcon,
} from "@radix-ui/react-icons"; // Legacy icons
export * from "./list-nested";
export * from "./brush";
export * from "./form";
export * from "./undo";
export * from "./redo";
export * from "./google";
export * from "./github";
export * from "./devices";
export * from "./tablet";
export * from "./body";
export * from "./types";
export * from "./align-content-center";
export * from "./align-content-end";
export * from "./align-content-space-around";
export * from "./align-content-space-between";
export * from "./align-content-start";
export * from "./align-content-stretch";
export * from "./align-items-baseline";
export * from "./align-items-center";
export * from "./align-items-end";
export * from "./align-items-start";
export * from "./align-items-stretch";
export * from "./flex-direction-row";
export * from "./flex-direction-column";
export * from "./flex-direction-row-reverse";
export * from "./flex-direction-column-reverse";
export * from "./flex-wrap-wrap";
export * from "./flex-wrap-no-wrap";
export * from "./flex-wrap-wrap-reverse";
export * from "./justify-content-center";
export * from "./justify-content-end";
export * from "./justify-content-space-around";
export * from "./justify-content-space-between";
export * from "./justify-content-start";
export * from "./justify-items-center";
export * from "./justify-items-end";
export * from "./justify-items-space-around";
export * from "./justify-items-space-between";
export * from "./justify-items-start";
export * from "./gap-row";
export * from "./gap-column";
export * from "./lock-open";
export * from "./lock-close";
export * from "./aspect-ratio";
export * from "./cloud";
export * from "./trash";
export * from "./size";
export * from "./upload";
export * from "./gear";
export * from "./page";
export * from "./copy";
export * from "./new-page";
export * from "./new-folder";
export * from "./chevron-double-up";
export * from "./chevron-double-down";
export * from "./chevron-double-left";
export * from "./chevron-double-right";
<<<<<<< HEAD
export { ChevronUpIcon } from "./chevron-up";
export { ChevronDownIcon } from "./chevron-down";
export { ChevronLeftIcon } from "./chevron-left";
export { ChevronRightIcon } from "./chevron-right";
export * from "./align-self-start";
export * from "./align-self-end";
export * from "./align-self-center";
export * from "./align-self-stretch";
export * from "./align-self-baseline";
export * from "./flex-sizing-grow";
export * from "./flex-sizing-shrink";
export * from "./order-first";
export * from "./order-last";
export * from "./cross-small";
export * from "./cross-large";
export * from "./ellipses";
=======
export * from "./chevron-up";
export * from "./chevron-down";
export * from "./chevron-left";
export * from "./chevron-right";
export * from "./cross-circled-filled";
export * from "./cross";
export * from "./magnifying-glass";
>>>>>>> c98fdd04
<|MERGE_RESOLUTION|>--- conflicted
+++ resolved
@@ -86,11 +86,13 @@
 export * from "./chevron-double-down";
 export * from "./chevron-double-left";
 export * from "./chevron-double-right";
-<<<<<<< HEAD
-export { ChevronUpIcon } from "./chevron-up";
-export { ChevronDownIcon } from "./chevron-down";
-export { ChevronLeftIcon } from "./chevron-left";
-export { ChevronRightIcon } from "./chevron-right";
+export * from "./chevron-up";
+export * from "./chevron-down";
+export * from "./chevron-left";
+export * from "./chevron-right";
+export * from "./cross-circled-filled";
+export * from "./cross";
+export * from "./magnifying-glass";
 export * from "./align-self-start";
 export * from "./align-self-end";
 export * from "./align-self-center";
@@ -102,13 +104,4 @@
 export * from "./order-last";
 export * from "./cross-small";
 export * from "./cross-large";
-export * from "./ellipses";
-=======
-export * from "./chevron-up";
-export * from "./chevron-down";
-export * from "./chevron-left";
-export * from "./chevron-right";
-export * from "./cross-circled-filled";
-export * from "./cross";
-export * from "./magnifying-glass";
->>>>>>> c98fdd04
+export * from "./ellipses";