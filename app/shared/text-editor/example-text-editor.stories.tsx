import type { ComponentStory, ComponentMeta } from "@storybook/react";
import { ExampleTextEditor } from "./example-text-editor";
import "./styles.css";
<<<<<<< HEAD
import { $getRoot, $getSelection, type EditorState } from "./lexical";

// When the editor changes, you can get notified via the
// LexicalOnChangePlugin!
const onChange = (editorState: EditorState) => {
  editorState.read(() => {
    // Read the contents of the EditorState here.
    const root = $getRoot();
    const selection = $getSelection();
    // eslint-disable-next-line
    console.log(root, selection);
  });
};
=======
>>>>>>> a6ee6db2

export default {
  title: "Text Editor",
  component: ExampleTextEditor,
} as ComponentMeta<typeof ExampleTextEditor>;

const Template: ComponentStory<typeof ExampleTextEditor> = (args) => {
  return <ExampleTextEditor {...args} />;
};

export const TextEditor = Template.bind({});
TextEditor.args = {};<|MERGE_RESOLUTION|>--- conflicted
+++ resolved
@@ -1,22 +1,6 @@
 import type { ComponentStory, ComponentMeta } from "@storybook/react";
 import { ExampleTextEditor } from "./example-text-editor";
 import "./styles.css";
-<<<<<<< HEAD
-import { $getRoot, $getSelection, type EditorState } from "./lexical";
-
-// When the editor changes, you can get notified via the
-// LexicalOnChangePlugin!
-const onChange = (editorState: EditorState) => {
-  editorState.read(() => {
-    // Read the contents of the EditorState here.
-    const root = $getRoot();
-    const selection = $getSelection();
-    // eslint-disable-next-line
-    console.log(root, selection);
-  });
-};
-=======
->>>>>>> a6ee6db2
 
 export default {
   title: "Text Editor",
