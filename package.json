{
  "name": "@webstudio-is/designer",
  "version": "0.1.0",
  "description": "Webstudio Designer UI as a service",
  "scripts": {
    "build": "remix build",
    "dev": "yarn setup && node -r dotenv/config node_modules/.bin/remix dev",
    "start": "remix-serve build",
    "typecheck": "tsc -b",
    "lint": "eslint . --ext .ts,.tsx --max-warnings 0",
    "test": "jest",
<<<<<<< HEAD
    "checks": "yarn lint && yarn typecheck && yarn test",
    "watch:sdk": "relative-deps && relative-deps watch"
=======
    "setup": "cp ./node_modules/@webstudio-is/sdk/prisma/schema.prisma prisma/ && yarn migrate && yarn generate",
    "checks": "yarn lint && yarn typecheck && yarn prettier --check && yarn test",
    "migrate": "prisma migrate dev",
    "generate": "prisma generate",
    "watch:sdk": "relative-deps && relative-deps watch",
    "prettier": "prettier \"*.{js,md,json,ts}\" \"{docs,app}/**/*.{js,md,json,ts}\""
>>>>>>> 3f6a1878
  },
  "dependencies": {
    "@prisma/client": "^3.14.0",
    "@radix-ui/colors": "^0.1.8",
    "@radix-ui/react-accessible-icon": "^0.1.4",
    "@radix-ui/react-accordion": "^0.1.6",
    "@radix-ui/react-alert-dialog": "^0.1.7",
    "@radix-ui/react-avatar": "^0.1.4",
    "@radix-ui/react-checkbox": "^0.1.5",
    "@radix-ui/react-collapsible": "^0.1.6",
    "@radix-ui/react-context-menu": "^0.1.6",
    "@radix-ui/react-dialog": "^0.1.7",
    "@radix-ui/react-dropdown-menu": "^0.1.6",
    "@radix-ui/react-icons": "^1.1.0",
    "@radix-ui/react-id": "^0.1.5",
    "@radix-ui/react-label": "^0.1.5",
    "@radix-ui/react-menu": "^0.1.6",
    "@radix-ui/react-popover": "^0.1.6",
    "@radix-ui/react-portal": "^0.1.4",
    "@radix-ui/react-progress": "^0.1.4",
    "@radix-ui/react-radio-group": "^0.1.5",
    "@radix-ui/react-separator": "^0.1.4",
    "@radix-ui/react-slider": "^0.1.4",
    "@radix-ui/react-switch": "^0.1.5",
    "@radix-ui/react-tabs": "^0.1.5",
    "@radix-ui/react-toggle": "^0.1.4",
    "@radix-ui/react-toggle-group": "^0.1.5",
    "@radix-ui/react-tooltip": "^0.1.7",
    "@radix-ui/react-use-layout-effect": "^0.1.0",
    "@remix-run/node": "^1.5.1",
    "@remix-run/react": "^1.5.1",
    "@remix-run/serve": "^1.5.1",
    "@stitches/react": "^1.2.7",
    "@webstudio-is/sdk": "0.3.2",
    "bson-objectid": "^2.0.2",
    "camelcase": "^6.3.0",
    "hyphenate-style-name": "^1.0.4",
    "immer": "^9.0.12",
    "immerhin": "^0.1.2",
    "lodash.capitalize": "^4.2.1",
    "lodash.debounce": "^4.0.8",
    "lodash.memoize": "^4.1.2",
    "lodash.merge": "^4.6.2",
    "lodash.noop": "^3.0.1",
    "lodash.snakecase": "^4.1.1",
    "mitt": "^3.0.0",
    "nanoid": "^3.2.0",
    "react": "^17.0.2",
    "react-color": "^2.19.3",
    "react-dnd": "^14.0.5",
    "react-dnd-html5-backend": "^14.1.0",
    "react-dnd-touch-backend": "^15.1.1",
    "react-dom": "^17.0.2",
    "react-hotkeys-hook": "^3.4.4",
    "react-nano-state": "^0.4.0",
    "react-router-dom": "^6.2.2",
    "react-use": "^17.3.2",
    "slugify": "^1.6.5"
  },
  "devDependencies": {
    "@remix-run/dev": "^1.2.3",
<<<<<<< HEAD
    "@storybook/react": "^6.5.3",
=======
    "@remix-run/vercel": "^1.5.1",
    "@storybook/react": "^6.5.8",
>>>>>>> 3f6a1878
    "@types/css-tree": "^1.0.7",
    "@types/hoist-non-react-statics": "^3.3.1",
    "@types/hyphenate-style-name": "^1.0.0",
    "@types/jest": "^27.4.0",
    "@types/lodash.capitalize": "^4.2.6",
    "@types/lodash.debounce": "^4.0.6",
    "@types/lodash.memoize": "^4.1.6",
    "@types/lodash.merge": "^4.6.6",
    "@types/lodash.noop": "^3.0.6",
    "@types/lodash.snakecase": "^4.1.6",
    "@types/react": "^17.0.24",
    "@types/react-color": "^3.0.6",
    "@types/react-dom": "^17.0.9",
    "@types/w3c-css-typed-object-model-level-1": "^20180410.0.4",
    "@typescript-eslint/eslint-plugin": "^5.15.0",
    "@typescript-eslint/parser": "^5.15.0",
    "css-tree": "^2.0.4",
    "dotenv": "^16.0.0",
    "esbuild-jest": "^0.5.0",
    "esbuild-node-externals": "^1.4.1",
    "esbuild-node-loader": "^0.8.0",
    "eslint": "^8.11.0",
    "eslint-plugin-filenames": "^1.3.2",
    "eslint-plugin-react": "^7.29.4",
    "eslint-plugin-react-hooks": "^4.3.0",
    "jest": "^27.5.1",
    "prettier": "^2.6.2",
<<<<<<< HEAD
=======
    "prisma": "^3.14.0",
>>>>>>> 3f6a1878
    "relative-deps": "^1.0.7",
    "typescript": "^4.1.2"
  },
  "engines": {
    "node": ">=14"
  },
  "sideEffects": false,
  "license": "MIT",
  "relativeDependencies": {
    "@webstudio-is/sdk": "../webstudio-sdk/"
  }
}<|MERGE_RESOLUTION|>--- conflicted
+++ resolved
@@ -9,17 +9,12 @@
     "typecheck": "tsc -b",
     "lint": "eslint . --ext .ts,.tsx --max-warnings 0",
     "test": "jest",
-<<<<<<< HEAD
-    "checks": "yarn lint && yarn typecheck && yarn test",
-    "watch:sdk": "relative-deps && relative-deps watch"
-=======
     "setup": "cp ./node_modules/@webstudio-is/sdk/prisma/schema.prisma prisma/ && yarn migrate && yarn generate",
     "checks": "yarn lint && yarn typecheck && yarn prettier --check && yarn test",
     "migrate": "prisma migrate dev",
     "generate": "prisma generate",
     "watch:sdk": "relative-deps && relative-deps watch",
     "prettier": "prettier \"*.{js,md,json,ts}\" \"{docs,app}/**/*.{js,md,json,ts}\""
->>>>>>> 3f6a1878
   },
   "dependencies": {
     "@prisma/client": "^3.14.0",
@@ -81,12 +76,8 @@
   },
   "devDependencies": {
     "@remix-run/dev": "^1.2.3",
-<<<<<<< HEAD
-    "@storybook/react": "^6.5.3",
-=======
     "@remix-run/vercel": "^1.5.1",
     "@storybook/react": "^6.5.8",
->>>>>>> 3f6a1878
     "@types/css-tree": "^1.0.7",
     "@types/hoist-non-react-statics": "^3.3.1",
     "@types/hyphenate-style-name": "^1.0.0",
@@ -114,10 +105,7 @@
     "eslint-plugin-react-hooks": "^4.3.0",
     "jest": "^27.5.1",
     "prettier": "^2.6.2",
-<<<<<<< HEAD
-=======
     "prisma": "^3.14.0",
->>>>>>> 3f6a1878
     "relative-deps": "^1.0.7",
     "typescript": "^4.1.2"
   },
