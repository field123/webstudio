--- conflicted
+++ resolved
@@ -8,16 +8,10 @@
 });
 
 export const action: ActionFunction = async ({ request }) => {
-<<<<<<< HEAD
-  const formData = await request.formData();
-  const domain = formData.get("domain") as string | null;
-  const projectId = formData.get("projectId") as string | null;
+  const { domain, projectId } = schema.parse(await request.formData());
   if (!domain || !projectId) {
     throw new Error("Domain or ProjectId not provided.");
   }
-=======
-  const { domain, projectId } = schema.parse(await request.formData());
->>>>>>> 11f23b73
   try {
     await db.misc.publish({ projectId, domain });
     if (process.env.PUBLISHER_ENDPOINT) {
