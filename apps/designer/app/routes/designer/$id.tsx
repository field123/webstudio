import { useActionData, useLoaderData } from "@remix-run/react";
import { ActionFunction, LoaderFunction } from "@remix-run/node";
import type { Asset } from "@webstudio-is/prisma-client";
import { toast } from "@webstudio-is/design-system";
import { Designer, links } from "~/designer";
import * as db from "~/shared/db";
import config from "~/config";
import env, { type Env } from "~/env.server";
import { uploadAssets } from "~/shared/db/misc.server";
import { ErrorMessage } from "~/shared/error";
// if this file does not end in .server remix will not build
// since it only allows node code in those files
<<<<<<< HEAD
import {
  deleteAsset,
  loadByProject as loadAssetByProject,
} from "@webstudio-is/asset-uploader/index.server";
=======
import { deleteAsset } from "@webstudio-is/asset-uploader/index.server";
>>>>>>> 9c1ea3ee
import { zfd } from "zod-form-data";
import { useEffect } from "react";

export { links };

<<<<<<< HEAD
type Data = {
  config: typeof config;
  project: db.project.Project;
  assets: Asset[];
  env: Env;
=======
export const loader: LoaderFunction = async ({ params }) => {
  if (params.id === undefined) throw new Error("Project id undefined");
  const project = await db.project.loadById(params.id);
  if (project === null) {
    return { errors: `Project "${params.id}" not found` };
  }
  return { config, project, env };
};

type Data = {
  config: typeof config;
  project: Project;
>>>>>>> 9c1ea3ee
};

type Error = {
  errors: string;
};

export const loader: LoaderFunction = async ({
  params,
}): Promise<Data | Error> => {
  if (params.id === undefined) throw new Error("Project id undefined");
  const project = await db.project.loadById(params.id);
  const assets = await loadAssetByProject(params.id);

  if (project === null) {
    return { errors: `Project "${params.id}" not found` };
  }
  return { config, assets, project, env };
};

const deleteAssetSchema = zfd.formData({
  assetId: zfd.text(),
  assetName: zfd.text(),
});

export const action: ActionFunction = async ({ request, params }) => {
  if (params.id === undefined) throw new Error("Project id undefined");
  try {
    if (request.method === "DELETE") {
      const { assetId, assetName } = deleteAssetSchema.parse(
        await request.formData()
      );
      const deletedAsset = await deleteAsset({
        id: assetId,
        name: assetName,
      });

      return { deletedAsset };
    }
  } catch (error) {
    if (error instanceof Error) {
      return {
        errors: error.message,
      };
    }
  }
  if (request.method === "POST") {
    try {
      const assets = await uploadAssets({
        request,
        projectId: params.id,
      });
      return {
        uploadedAssets: assets.map((asset: Asset) => ({
          ...asset,
          status: "uploaded",
        })),
      };
    } catch (error) {
      if (error instanceof Error) {
        return {
          errors: error.message,
        };
      }
    }
  }
};

const DesignerRoute = () => {
  const actionData = useActionData();
  const data = useLoaderData<Data | Error>();

  useEffect(() => {
    if (actionData && "errors" in actionData) {
      toast.error(actionData.errors);
    }
  }, [actionData]);

  if ("errors" in data) {
    return <ErrorMessage message={data.errors} />;
  }

  return <Designer {...data} />;
};

export default DesignerRoute;<|MERGE_RESOLUTION|>--- conflicted
+++ resolved
@@ -10,39 +10,16 @@
 import { ErrorMessage } from "~/shared/error";
 // if this file does not end in .server remix will not build
 // since it only allows node code in those files
-<<<<<<< HEAD
-import {
-  deleteAsset,
-  loadByProject as loadAssetByProject,
-} from "@webstudio-is/asset-uploader/index.server";
-=======
 import { deleteAsset } from "@webstudio-is/asset-uploader/index.server";
->>>>>>> 9c1ea3ee
 import { zfd } from "zod-form-data";
 import { useEffect } from "react";
 
 export { links };
 
-<<<<<<< HEAD
 type Data = {
   config: typeof config;
   project: db.project.Project;
-  assets: Asset[];
   env: Env;
-=======
-export const loader: LoaderFunction = async ({ params }) => {
-  if (params.id === undefined) throw new Error("Project id undefined");
-  const project = await db.project.loadById(params.id);
-  if (project === null) {
-    return { errors: `Project "${params.id}" not found` };
-  }
-  return { config, project, env };
-};
-
-type Data = {
-  config: typeof config;
-  project: Project;
->>>>>>> 9c1ea3ee
 };
 
 type Error = {
@@ -54,12 +31,11 @@
 }): Promise<Data | Error> => {
   if (params.id === undefined) throw new Error("Project id undefined");
   const project = await db.project.loadById(params.id);
-  const assets = await loadAssetByProject(params.id);
 
   if (project === null) {
     return { errors: `Project "${params.id}" not found` };
   }
-  return { config, assets, project, env };
+  return { config, project, env };
 };
 
 const deleteAssetSchema = zfd.formData({
