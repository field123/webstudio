import {
  Flex,
  IconButton,
  __DEPRECATED__Text,
} from "@webstudio-is/design-system";
import { Separator } from "@webstudio-is/design-system";
import { Cross1Icon } from "@webstudio-is/icons";

type HeaderProps = {
  title: string;
  isClosable?: boolean;
  onClose?: () => void;
};

export const Header = ({ title, isClosable = true, onClose }: HeaderProps) => {
  return (
    <>
      <Flex
        css={{ height: 40, paddingLeft: "$3" }}
        align="center"
        justify="between"
      >
<<<<<<< HEAD
        <Text size="1" weight="700">
=======
        <__DEPRECATED__Text size="1" css={{ fontWeight: "bold" }}>
>>>>>>> 29ca4caa
          {title}
        </__DEPRECATED__Text>
        {isClosable && (
          <IconButton
            onClick={() => onClose?.()}
            size="1"
            css={{ marginRight: "$2" }}
            aria-label="Close"
          >
            <Cross1Icon />
          </IconButton>
        )}
      </Flex>
      <Separator />
    </>
  );
};<|MERGE_RESOLUTION|>--- conflicted
+++ resolved
@@ -20,11 +20,7 @@
         align="center"
         justify="between"
       >
-<<<<<<< HEAD
-        <Text size="1" weight="700">
-=======
         <__DEPRECATED__Text size="1" css={{ fontWeight: "bold" }}>
->>>>>>> 29ca4caa
           {title}
         </__DEPRECATED__Text>
         {isClosable && (
