<<<<<<< HEAD
import {
  Flex,
  keyframes,
  AccessibleIcon,
  styled,
  Box,
} from "~/shared/design-system";
import { CheckIcon, DotsHorizontalIcon } from "~/shared/icons";
=======
import { Flex, keyframes, AccessibleIcon } from "~/shared/design-system";
import { CheckIcon, DotsHorizontalIcon } from "@webstudio-is/icons";
>>>>>>> 4abb9d12
import { useSyncStatus } from "../../shared/nano-states";

const iconSize = 15;

const StyledCheckIcon = styled(CheckIcon, {
  width: iconSize,
  height: iconSize,
  background: "$green9",
  borderRadius: "$radii$round",
});

const ellipsisKeyframes = keyframes({
  to: { width: iconSize },
});

const AnimatedDotsIcon = () => {
  return (
    <Flex direction="column" css={{ width: iconSize }}>
      <Box
        css={{
          animation: `${ellipsisKeyframes} steps(4,end) 900ms infinite`,
          width: 0,
          overflow: "hidden",
        }}
      >
        <DotsHorizontalIcon width="12" height="12" />
      </Box>
    </Flex>
  );
};

export const SyncStatus = () => {
  const [status] = useSyncStatus();
  return (
    <Flex align="center" justify="center">
      <AccessibleIcon label={`Sync status: ${status}`}>
        {status === "syncing" ? <AnimatedDotsIcon /> : <StyledCheckIcon />}
      </AccessibleIcon>
    </Flex>
  );
};<|MERGE_RESOLUTION|>--- conflicted
+++ resolved
@@ -1,4 +1,3 @@
-<<<<<<< HEAD
 import {
   Flex,
   keyframes,
@@ -6,11 +5,7 @@
   styled,
   Box,
 } from "~/shared/design-system";
-import { CheckIcon, DotsHorizontalIcon } from "~/shared/icons";
-=======
-import { Flex, keyframes, AccessibleIcon } from "~/shared/design-system";
 import { CheckIcon, DotsHorizontalIcon } from "@webstudio-is/icons";
->>>>>>> 4abb9d12
 import { useSyncStatus } from "../../shared/nano-states";
 
 const iconSize = 15;
