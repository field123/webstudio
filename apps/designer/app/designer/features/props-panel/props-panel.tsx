import {
  componentsMeta,
  type Instance,
  type UserProp,
} from "@webstudio-is/react-sdk";
import { type Publish } from "~/shared/pubsub";
import { Control } from "./control";
import { CollapsibleSection, ComponentInfo } from "~/designer/shared/inspector";
import type { SelectedInstanceData } from "~/shared/canvas-components";
import {
  Box,
  Button,
  Grid,
  TextField,
  Tooltip,
  useCombobox,
  ComboboxPopper,
  ComboboxPopperContent,
  ComboboxPopperAnchor,
  ComboboxListbox,
  ComboboxListboxItem,
  IconButton,
} from "@webstudio-is/design-system";
import {
  PlusIcon,
  TrashIcon,
  ExclamationTriangleIcon,
  ChevronDownIcon,
} from "@webstudio-is/icons";
import { handleChangePropType, usePropsLogic } from "./use-props-logic";

type ComboboxProps = {
  isReadonly: boolean;
  isInvalid: boolean;
  items: Array<string>;
  value: string;
  onItemSelect: (value: string | null) => void;
  onSubmit: (value: string) => void;
};

const Combobox = ({
  isReadonly,
  isInvalid,
  items: itemsProp,
  value,
  onItemSelect,
  onSubmit,
}: ComboboxProps) => {
  const {
    items,
    getInputProps,
    getComboboxProps,
    getToggleButtonProps,
    getMenuProps,
    getItemProps,
    isOpen,
  } = useCombobox({
    items: itemsProp,
    value,
    itemToString: (item) => item ?? "",
    onItemSelect,
  });

  return (
    <ComboboxPopper>
      <Box {...getComboboxProps()}>
        <ComboboxPopperAnchor>
          <TextField
            {...getInputProps({
              onKeyPress: (event) => {
                if (event.key === "Enter") {
                  onSubmit(event.currentTarget.value);
                }
              },
            })}
            name="prop"
            placeholder="Property"
            readOnly={isReadonly}
            state={isInvalid ? "invalid" : undefined}
            suffix={
              <IconButton {...getToggleButtonProps()}>
                <ChevronDownIcon />
              </IconButton>
            }
          />
        </ComboboxPopperAnchor>
        <ComboboxPopperContent align="start" sideOffset={5}>
          <ComboboxListbox {...getMenuProps()}>
            {isOpen &&
              items.map((item, index) => {
                return (
                  <ComboboxListboxItem
                    {...getItemProps({ item, index })}
                    key={index}
                  >
                    {item}
                  </ComboboxListboxItem>
                );
              })}
          </ComboboxListbox>
        </ComboboxPopperContent>
      </Box>
    </ComboboxPopper>
  );
};

type PropertyProps = UserProp & {
  component: Instance["component"];
  onChange: handleChangePropType;
  onDelete: (id: UserProp["id"]) => void;
};

const Property = ({
  id,
  prop,
  value,
  required = false,
  component,
  onChange,
  onDelete,
}: PropertyProps) => {
  const meta = componentsMeta[component];
  const argType = meta.argTypes?.[prop as keyof typeof meta.argTypes];
  const isInvalid =
    prop != null &&
    prop.length > 0 &&
    typeof argType === "undefined" &&
    !prop.match(/^data-(.)+/);
  const type = argType?.control.type || "text";
  const defaultValue = argType?.control.defaultValue;
  const options = argType?.options;
  const allProps = meta.argTypes ? Object.keys(meta.argTypes) : [];

  return (
    <Grid
      gap={1}
      css={{ gridTemplateColumns: "1fr 1fr auto", alignItems: "center" }}
    >
      <Combobox
        items={allProps}
        value={prop}
<<<<<<< HEAD
        itemToString={(item) => item ?? ""}
        onItemSelect={(value) => {
          onChange(id, "prop", value as string);
=======
        onItemSelect={(value: PropertyProps["value"] | null) => {
          if (value !== null) {
            onChange(id, "prop", value);
          }
        }}
        onSubmit={(value) => {
          onChange(id, "prop", value);
>>>>>>> ee3d3ca4
        }}
        isInvalid={isInvalid}
        isReadonly={required}
      />
      {isInvalid ? (
        <Tooltip content={`Invalid property name: ${prop}`}>
          <ExclamationTriangleIcon width={12} height={12} />
        </Tooltip>
      ) : (
        <Control
          type={type}
          defaultValue={defaultValue}
          options={options}
          value={value}
          onChange={(value: UserProp["value"]) => onChange(id, "value", value)}
        />
      )}
      {required !== true && (
        <Button
          ghost
          onClick={() => {
            onDelete(id);
          }}
        >
          <TrashIcon />
        </Button>
      )}
    </Grid>
  );
};

type PropsPanelProps = {
  publish: Publish;
  selectedInstanceData: SelectedInstanceData;
};

export const PropsPanel = ({
  selectedInstanceData,
  publish,
}: PropsPanelProps) => {
  const { userProps, addEmptyProp, handleChangeProp, handleDeleteProp } =
    usePropsLogic({ selectedInstanceData, publish });

  const addButton = (
    <Button
      ghost
      onClick={(event) => {
        event.preventDefault();
        addEmptyProp();
      }}
    >
      <PlusIcon />
    </Button>
  );
  return (
    <>
      <Box css={{ p: "$3" }}>
        <ComponentInfo selectedInstanceData={selectedInstanceData} />
      </Box>
      <CollapsibleSection
        label="Properties"
        rightSlot={addButton}
        isOpenDefault
      >
        <>
          {userProps.map(({ id, prop, value, required }) => (
            <Property
              key={id}
              id={id}
              prop={prop}
              value={value}
              required={required}
              component={selectedInstanceData.component}
              onChange={handleChangeProp}
              onDelete={handleDeleteProp}
            />
          ))}
        </>
      </CollapsibleSection>
    </>
  );
};<|MERGE_RESOLUTION|>--- conflicted
+++ resolved
@@ -139,11 +139,7 @@
       <Combobox
         items={allProps}
         value={prop}
-<<<<<<< HEAD
         itemToString={(item) => item ?? ""}
-        onItemSelect={(value) => {
-          onChange(id, "prop", value as string);
-=======
         onItemSelect={(value: PropertyProps["value"] | null) => {
           if (value !== null) {
             onChange(id, "prop", value);
@@ -151,7 +147,6 @@
         }}
         onSubmit={(value) => {
           onChange(id, "prop", value);
->>>>>>> ee3d3ca4
         }}
         isInvalid={isInvalid}
         isReadonly={required}
