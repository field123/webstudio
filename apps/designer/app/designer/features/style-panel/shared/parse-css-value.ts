import hyphenate from "hyphenate-style-name";
import { units } from "@webstudio-is/react-sdk";
import type { StyleProperty, StyleValue, Unit } from "@webstudio-is/react-sdk";

<<<<<<< HEAD
const unitRegex = new RegExp(`${units.concat("number").join("|")}`);
=======
const unitRegex = new RegExp(`${[...units, "number"].join("|")}`);
>>>>>>> fa59516a

export const isValid = (property: string, value: string): boolean => {
  // Only browsers with houdini api will provide validation for now
  // @todo add a polyfill maybe
  if (
    typeof CSSStyleValue === "undefined" ||
    typeof CSSStyleValue.parse === "undefined"
  ) {
    return true;
  }

  try {
    CSSStyleValue.parse(hyphenate(property), value);
  } catch (error) {
    return false;
  }
  return true;
};

// wtf?
// eslint-disable-next-line no-useless-escape
const mathRegex = /[\+\-\*\/]/;

// - 2+2px
// - 2*2
const evaluate = (input: string, parsedUnit: [Unit] | null) => {
  const parsed = parseFloat(input);
  // If its not a number, it can't be a math expression.
  if (isNaN(parsed)) return parsed;

  // It's a math expression
  if (mathRegex.test(input)) {
    // Get rid of the unit
    if (parsedUnit !== null) {
      input = input.replace(parsedUnit[0], "");
    }
    try {
      return eval(`(${input})`);
    } catch (err) {
      return parsed;
    }
  }

  return parsed;
};

// Helper to let user input:
// - 10
// - 10p
// - 10px > px as unit
// - empty string
// - a keyword
export const parseCssValue = (
  property: StyleProperty,
  input: string,
  defaultUnit?: Unit
): StyleValue => {
  const invalidValue = {
    type: "invalid",
    value: input,
  } as const;
  if (input.length === 0) {
    return invalidValue;
  }

  const parsedUnit = unitRegex.exec(input) as [Unit] | null;
  const number = evaluate(input, parsedUnit);

  // If we get a unit but there is no number - we assume its an accidental
  // unit match and its a keyword value.
  if (isNaN(number) === true) {
    if (isValid(property, input)) {
      return {
        type: "keyword",
        value: input,
      } as const;
    }
    return invalidValue;
  }

  // If user didn't enter a unit, use the previous known unit otherwise fallback to px.
  const fallbackUnit: Unit = defaultUnit ?? "number";
  const [unit] = parsedUnit || [fallbackUnit];

  return {
    type: "unit",
    unit: isValid(property, number + unit.replace("number", "")) ? unit : "px",
    value: number,
  };
};<|MERGE_RESOLUTION|>--- conflicted
+++ resolved
@@ -2,11 +2,7 @@
 import { units } from "@webstudio-is/react-sdk";
 import type { StyleProperty, StyleValue, Unit } from "@webstudio-is/react-sdk";
 
-<<<<<<< HEAD
-const unitRegex = new RegExp(`${units.concat("number").join("|")}`);
-=======
 const unitRegex = new RegExp(`${[...units, "number"].join("|")}`);
->>>>>>> fa59516a
 
 export const isValid = (property: string, value: string): boolean => {
   // Only browsers with houdini api will provide validation for now
