--- conflicted
+++ resolved
@@ -60,8 +60,6 @@
   if (property.toLocaleLowerCase().includes("color")) {
     return "Color";
   }
-<<<<<<< HEAD
-=======
   // Spacing properties is more narrow than StyleProperty,
   // so we have to widen it to be able to run .includes.
   // @todo do better
@@ -90,7 +88,6 @@
       return isFeatureEnabled("assets") ? "FontFamily" : "Text";
     }
   }
->>>>>>> 97d4777b
 
   return "Text";
 };
