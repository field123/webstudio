import {
  Box,
  TextField,
  useCombobox,
  ComboboxPopper,
  ComboboxPopperContent,
  ComboboxPopperAnchor,
  ComboboxListbox,
  ComboboxListboxItem,
  numericScrubControl,
  TextFieldIconButton,
} from "@webstudio-is/design-system";
import { ChevronDownIcon } from "@webstudio-is/icons";
import {
  type KeywordValue,
  type StyleProperty,
  type UnsetValue,
  StyleValue,
} from "@webstudio-is/react-sdk";
import {
  type KeyboardEventHandler,
  type KeyboardEvent,
  useEffect,
  useRef,
} from "react";
import { useUnitSelect } from "./unit-select";

const unsetValue: UnsetValue = { type: "unset", value: "" };

const isNumericString = (input: string) =>
  String(input).trim().length !== 0 && isNaN(Number(input)) === false;

// We increment by 10 when shift is pressed, by 0.1 when alt/option is pressed and by 1 by default.
const calcNumberChange = (
  value: number,
  { altKey, shiftKey, key }: { altKey: boolean; shiftKey: boolean; key: string }
) => {
  const delta = shiftKey ? 10 : altKey ? 0.1 : 1;
  const multiplier = key === "ArrowUp" ? 1 : -1;
  return Number((value + delta * multiplier).toFixed(1));
};

const useHandleOnChange = (
  value: StyleValue,
  input: string,
  onChange: (value: StyleValue) => void
) => {
  // Used to decouple onChange effect from value ref change
  const valueRef = useRef<StyleValue>(value);

  useEffect(() => {
    if (input === "" || input === String(valueRef.current.value)) {
      return;
    }

    // We want to switch to unit mode if entire input is a number.
    if (isNumericString(input)) {
      onChange?.({
        type: "unit",
        // Use previously known unit or fallback to px.
        unit: valueRef.current.type === "unit" ? valueRef.current.unit : "px",
        value: Number(input),
      });
      return;
    }

    onChange?.({
      type: "keyword",
      value: input,
    });
  }, [input, onChange]);

  useEffect(() => {
    valueRef.current = value;
  }, [value]);
};

const useScrub = ({
  value,
  onChange,
  onChangeComplete,
}: {
  value: StyleValue;
  onChange: (value: StyleValue) => void;
  onChangeComplete: (value: StyleValue) => void;
}) => {
  const inputRef = useRef<HTMLInputElement | null>(null);
  const onChangeRef = useRef(onChange);
  const onChangeCompleteRef = useRef(onChangeComplete);
  const valueRef = useRef(value);

  onChangeCompleteRef.current = onChangeComplete;
  onChangeRef.current = onChange;
  valueRef.current = value;

  const type = valueRef.current.type;
  const unit = type === "unit" ? valueRef.current.unit : undefined;

  // Since scrub is going to call onChange and onChangeComplete callbacks, it will result in a new value and potentially new callback refs.
  // We need this effect to ONLY run when type or unit changes, but not when callbacks or value.value changes.
  useEffect(() => {
    if (type !== "unit" || unit === undefined || inputRef.current === null) {
      return;
    }
    const scrub = numericScrubControl(inputRef.current, {
      initialValue: valueRef.current.value,
      onValueInput(event) {
        onChangeRef.current({
          type,
          unit,
          value: event.value,
        });
        inputRef.current?.blur();
        inputRef.current?.parentElement?.setAttribute("data-state", "focus");
      },
      onValueChange(event) {
        onChangeCompleteRef.current({
          type,
          unit,
          value: event.value,
        });
        inputRef.current?.focus();
        inputRef.current?.select();
        inputRef.current?.parentElement?.removeAttribute("data-state");
      },
    });

    return scrub.disconnectedCallback;
  }, [type, unit]);

  return inputRef;
};

const useHandleKeyDown =
  ({
    value,
    onChange,
    onChangeComplete,
    onKeyDown,
    closeMenu,
  }: {
    value: StyleValue;
    onChange: (value: StyleValue) => void;
    onChangeComplete: (value: StyleValue) => void;
    onKeyDown: KeyboardEventHandler<HTMLInputElement>;
    closeMenu: () => void;
  }) =>
  (event: KeyboardEvent<HTMLInputElement>) => {
    onKeyDown(event);
    if (event.key === "Enter") {
      closeMenu();
      onChangeComplete(value);
    }
    if (
      value.type === "unit" &&
      (event.key === "ArrowUp" || event.key === "ArrowDown") &&
      event.currentTarget.value
    ) {
      onChange({
        ...value,
        value: calcNumberChange(value.value, event),
      });
    }
  };

type CssValueInputProps = {
  property: StyleProperty;
  value?: StyleValue;
  keywords?: Array<KeywordValue>;
  onChange: (value: StyleValue) => void;
  onChangeComplete: (value: StyleValue) => void;
  onItemHighlight?: (value: StyleValue | null) => void;
};

/**
 * Common:
 * - Free text editing
 * - Enter or blur calls onChangeComplete
 * - Value prop can be of type "invalid" and render invalid mode of the input (red outline)
 *
 * Unit mode:
 * - When entire text is a number we automatically switch to unit mode on keydown
 * - Unit selection on unit button click or focus+enter
 * - When selecting unit arrow keys are used to navigate unit items
 * - When selecting unit Enter key or click is used to select item
 * - When selecting unit Escape key is used to close list
 * - Key up and down on focused input increment/decrement the value
 *   - shift key modifier increases/decreases value by 10
 *   - option/alt key modifier increases/decreases value by 0.1
 *   - no modifier increases/decreases value by 1
 * - Scrub interaction
 * - Click outside, unit selection or escape when list is open should unfocus the unit select trigger
 *
 * Keywords mode:
 * - When any character in the input is not a number we automatically switch to keywords mode on keydown
 * - Filterable keywords list (click on chevron or arrow down to show the list)
 * - Arrow keys are used to navigate keyword items
 * - Enter key or click is used to select item when list is open
 * - Escape key is used to close list
 * - When hovering over keywords list, onItemHighlight is called
 *
 * Features outside of this input (non standard):
 * - Typing number + unit (e.g. "12px") in unit mode will change the selected unit on blur/enter
 * - Evaluated math expression: "2px + 3em" (like CSS calc())
 */

export const CssValueInput = ({
  property,
  value = unsetValue,
  keywords = [],
  onChange,
  onChangeComplete,
  onItemHighlight,
}: CssValueInputProps) => {
  const {
    items,
    getInputProps,
    getComboboxProps,
    getToggleButtonProps,
    getMenuProps,
    getItemProps,
    isOpen,
    closeMenu,
  } = useCombobox<StyleValue>({
    items: keywords,
    value,
    itemToString: (item) => (item === null ? "" : String(item.value)),
    onItemSelect: (value) => {
      onChangeComplete(value ?? unsetValue);
    },
    onItemHighlight,
  });

  const inputProps = getInputProps();

  useHandleOnChange(value, inputProps.value, onChange);

  const [isUnitsOpen, unitSelectElement] = useUnitSelect({
    property,
    value: value.type === "unit" ? value : undefined,
    onChange: onChangeComplete,
    onCloseAutoFocus(event) {
      // We don't want to focus the unit trigger when closing the select (no matter if unit was selected, clicked outside or esc was pressed)
      event.preventDefault();
      // Instead we want to focus the input
      inputRef.current?.focus();
    },
  });

  const inputRef = useScrub({
    value,
    onChange,
    onChangeComplete,
  });

  const handleOnBlur: KeyboardEventHandler = (event) => {
    // When units select is open, onBlur is triggered,though we don't want a change event in this case.
    if (isUnitsOpen) return;
    onChangeComplete(value);
    inputProps.onBlur(event);
  };

  const handleKeyDown = useHandleKeyDown({
    value,
    onChange,
    onChangeComplete,
    onKeyDown: inputProps.onKeyDown,
    closeMenu,
  });

  const suffix =
    value.type === "keyword" ? (
<<<<<<< HEAD
      <IconButton css={{ width: "auto" }} {...getToggleButtonProps()}>
=======
      <TextFieldIconButton
        {...getToggleButtonProps()}
        state={isOpen ? "active" : undefined}
      >
>>>>>>> 1f0231f8
        <ChevronDownIcon />
      </TextFieldIconButton>
    ) : value.type === "unit" ? (
      unitSelectElement
    ) : null;

  return (
    <ComboboxPopper>
      <Box {...getComboboxProps()}>
        <ComboboxPopperAnchor>
          <TextField
            {...inputProps}
            onFocus={() => {
              const isFocused = document.activeElement === inputRef.current;
              if (isFocused) inputRef.current?.select();
            }}
            onBlur={handleOnBlur}
            onKeyDown={handleKeyDown}
            inputRef={inputRef}
            name={property}
            state={value.type === "invalid" ? "invalid" : undefined}
            suffix={suffix}
            css={{ cursor: "default" }}
          />
        </ComboboxPopperAnchor>
        <ComboboxPopperContent
          align="start"
          sideOffset={8}
          collisionPadding={10}
        >
          <ComboboxListbox {...getMenuProps()}>
            {isOpen &&
              items.map((item, index) => (
                <ComboboxListboxItem
                  {...getItemProps({ item, index })}
                  key={index}
                >
                  {item.value}
                </ComboboxListboxItem>
              ))}
          </ComboboxListbox>
        </ComboboxPopperContent>
      </Box>
    </ComboboxPopper>
  );
};<|MERGE_RESOLUTION|>--- conflicted
+++ resolved
@@ -270,14 +270,10 @@
 
   const suffix =
     value.type === "keyword" ? (
-<<<<<<< HEAD
-      <IconButton css={{ width: "auto" }} {...getToggleButtonProps()}>
-=======
       <TextFieldIconButton
         {...getToggleButtonProps()}
         state={isOpen ? "active" : undefined}
       >
->>>>>>> 1f0231f8
         <ChevronDownIcon />
       </TextFieldIconButton>
     ) : value.type === "unit" ? (
