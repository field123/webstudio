--- conflicted
+++ resolved
@@ -89,28 +89,8 @@
   return [isOpen, select];
 };
 
-<<<<<<< HEAD
-const StyledTrigger = styled(SelectPrimitive.SelectTrigger, {
-  all: "unset",
-  height: "$5",
-  width: "auto",
-  px: "$1",
-  borderRadius: 2,
-  display: "inline-flex",
-  alignItems: "center",
-  color: "$hiContrast",
-  justifyContent: "center",
-  "&:hover": {
-    backgroundColor: "$slate6",
-  },
-  "&:focus": {
-    backgroundColor: "$blue10",
-    color: "$loContrast",
-  },
-=======
 const StyledTrigger = styled(TextFieldIconButton, {
   px: 3,
->>>>>>> 1f0231f8
 });
 
 type UnitSelectProps = {
