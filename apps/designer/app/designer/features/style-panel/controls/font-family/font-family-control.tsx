<<<<<<< HEAD
import { Grid, TextField } from "@webstudio-is/design-system";
import { FontsManager } from "~/designer/shared/fonts-manager";
import type { ControlProps } from "../../style-sections";
import { getFinalValue } from "../../shared/get-final-value";
import { PropertyName } from "../../shared/property-name";
import { ValuePickerPopover } from "../../shared/value-picker-popover";

// @todo get rid of this custom styling, it should be part of the design system and/or reused across style panel
const textFieldStyle = {
  paddingLeft: "calc($sizes$1 + $nudge$3)",
  textAlign: "left",
  height: "$6",
  fontWeight: "500",
=======
import {
  TextField,
  Popover,
  PopoverTrigger,
  PopoverContent,
  PopoverHeader,
  PopoverPortal,
} from "@webstudio-is/design-system";
import type { ControlProps } from "../../style-sections";
import { getFinalValue } from "../../shared/get-final-value";
import { PANEL_WIDTH } from "~/designer/shared/constants";
import { MutableRefObject, useRef, useState } from "react";
import { FontsManager } from "~/designer/shared/fonts-manager";

const usePickerSideOffset = (
  isOpen: boolean
): [MutableRefObject<HTMLInputElement | null>, number] => {
  const ref = useRef<HTMLInputElement | null>(null);
  const sideOffset =
    isOpen && ref.current !== null ? PANEL_WIDTH - ref.current.offsetWidth : 0;
  return [ref, sideOffset];
>>>>>>> 400884a5
};

export const FontFamilyControl = ({
  currentStyle,
  inheritedStyle,
  setProperty,
  styleConfig,
}: ControlProps) => {
  // @todo show which instance we inherited the value from
  const value = getFinalValue({
    currentStyle,
    inheritedStyle,
    property: styleConfig.property,
  });

  if (value === undefined) return null;

  const setValue = setProperty(styleConfig.property);

  return (
<<<<<<< HEAD
    <Grid columns={2}>
      <PropertyName property={styleConfig.property} label={styleConfig.label} />
      <ValuePickerPopover
        title="Fonts"
        content={
          <FontsManager value={String(value.value)} onChange={setValue} />
        }
      >
        {/* @todo this should be part of the design system, probably a varian="button" */}
        <TextField
          css={textFieldStyle}
          spellCheck={false}
          readOnly
          defaultValue={value.value}
        />
      </ValuePickerPopover>
    </Grid>
=======
    <Popover open={isOpen} onOpenChange={setIsOpen}>
      <PopoverTrigger asChild>
        <TextField
          ref={textFieldRef}
          spellCheck={false}
          defaultValue={value.value}
          onClick={() => {
            setIsOpen(true);
          }}
        />
      </PopoverTrigger>
      <PopoverPortal>
        <PopoverContent sideOffset={sideOffset} side="right" hideArrow>
          <PopoverHeader title="Fonts" />
          <FontsManager />
        </PopoverContent>
      </PopoverPortal>
    </Popover>
>>>>>>> 400884a5
  );
};<|MERGE_RESOLUTION|>--- conflicted
+++ resolved
@@ -1,41 +1,9 @@
-<<<<<<< HEAD
 import { Grid, TextField } from "@webstudio-is/design-system";
 import { FontsManager } from "~/designer/shared/fonts-manager";
 import type { ControlProps } from "../../style-sections";
 import { getFinalValue } from "../../shared/get-final-value";
 import { PropertyName } from "../../shared/property-name";
 import { ValuePickerPopover } from "../../shared/value-picker-popover";
-
-// @todo get rid of this custom styling, it should be part of the design system and/or reused across style panel
-const textFieldStyle = {
-  paddingLeft: "calc($sizes$1 + $nudge$3)",
-  textAlign: "left",
-  height: "$6",
-  fontWeight: "500",
-=======
-import {
-  TextField,
-  Popover,
-  PopoverTrigger,
-  PopoverContent,
-  PopoverHeader,
-  PopoverPortal,
-} from "@webstudio-is/design-system";
-import type { ControlProps } from "../../style-sections";
-import { getFinalValue } from "../../shared/get-final-value";
-import { PANEL_WIDTH } from "~/designer/shared/constants";
-import { MutableRefObject, useRef, useState } from "react";
-import { FontsManager } from "~/designer/shared/fonts-manager";
-
-const usePickerSideOffset = (
-  isOpen: boolean
-): [MutableRefObject<HTMLInputElement | null>, number] => {
-  const ref = useRef<HTMLInputElement | null>(null);
-  const sideOffset =
-    isOpen && ref.current !== null ? PANEL_WIDTH - ref.current.offsetWidth : 0;
-  return [ref, sideOffset];
->>>>>>> 400884a5
-};
 
 export const FontFamilyControl = ({
   currentStyle,
@@ -55,43 +23,12 @@
   const setValue = setProperty(styleConfig.property);
 
   return (
-<<<<<<< HEAD
-    <Grid columns={2}>
-      <PropertyName property={styleConfig.property} label={styleConfig.label} />
-      <ValuePickerPopover
-        title="Fonts"
-        content={
-          <FontsManager value={String(value.value)} onChange={setValue} />
-        }
-      >
-        {/* @todo this should be part of the design system, probably a varian="button" */}
-        <TextField
-          css={textFieldStyle}
-          spellCheck={false}
-          readOnly
-          defaultValue={value.value}
-        />
-      </ValuePickerPopover>
-    </Grid>
-=======
-    <Popover open={isOpen} onOpenChange={setIsOpen}>
-      <PopoverTrigger asChild>
-        <TextField
-          ref={textFieldRef}
-          spellCheck={false}
-          defaultValue={value.value}
-          onClick={() => {
-            setIsOpen(true);
-          }}
-        />
-      </PopoverTrigger>
-      <PopoverPortal>
-        <PopoverContent sideOffset={sideOffset} side="right" hideArrow>
-          <PopoverHeader title="Fonts" />
-          <FontsManager />
-        </PopoverContent>
-      </PopoverPortal>
-    </Popover>
->>>>>>> 400884a5
+    <ValuePickerPopover
+      title="Fonts"
+      content={<FontsManager value={String(value.value)} onChange={setValue} />}
+    >
+      {/* @todo this should be part of the design system, probably a varian="button" */}
+      <TextField defaultValue={value.value} />
+    </ValuePickerPopover>
   );
 };