import { FocusEvent, PointerEvent, useCallback } from "react";
import {
  Text,
  IconButton,
  TextField,
  Combobox,
  numericScrubControl,
} from "@webstudio-is/design-system";
import { getFinalValue } from "../../shared/get-final-value";
import { ControlProps } from "../../style-sections";
import { units } from "@webstudio-is/react-sdk";
import { ChevronDownIcon } from "@webstudio-is/icons";
import { PropertyIcon } from "../../shared/property-name";

const sortedUnits = units
  .slice(0)
  .sort((v) =>
    ["%", "px", "rem", "em", "ch", "vh", "vw", "hv", "vmin", "vmax"].includes(v)
      ? -1
      : 1
  );

<<<<<<< HEAD
=======
const iconButtonActiveStyle = {
  bc: "$colors$blue4",
  "&:not(:hover)": {
    color: "$colors$blue11",
  },
};

>>>>>>> 97d4777b
export const TextControl = ({
  currentStyle,
  inheritedStyle,
  setProperty,
  styleConfig,
}: ControlProps) => {
  const value = getFinalValue({
    currentStyle,
    inheritedStyle,
    property: styleConfig.property,
  });

  const getInputNode = (node: HTMLElement): HTMLInputElement => {
    return node
      .closest("[data-control]")
      ?.querySelector("input") as HTMLInputElement;
  };
  const isExpanded = (node: HTMLElement) => {
    return node
      .closest("[data-control]")
      ?.querySelector("[aria-expanded=true]");
  };

  const numericScrubRefCallback = useCallback(
    (node: HTMLButtonElement) => {
      if (!value) return;
      const id = Symbol.for("numericScrubControl");
      if (!node) return Object(node)[id]?.disconnectedCallback();
      if (value.type !== "unit") return;
      if (Object(node)[id]) return;
      Object(node)[id] = numericScrubControl(node, {
        initialValue: value.value,
        onValueChange: (event) => {
          getInputNode(node).value = String(event.value);
          handleChange("unit", event.value, true);
        },
      });
    },
    // eslint-disable-next-line react-hooks/exhaustive-deps
    []
  );

  if (value === undefined) return null;

  const setValue = setProperty(styleConfig.property);

  const items =
    value.type === "unit"
      ? sortedUnits.map((unit) => ({ name: unit, label: unit }))
      : styleConfig.items;
  const handleChange = (
    type: string,
    item: string | number | undefined,
    isEphemeral: boolean
  ) => {
    if (!item) return;
    const newValue =
      type === "unit" ? value.value + String(item) : String(item);
    setValue(value.type === "unit" ? newValue + value.unit : newValue, {
      isEphemeral,
    });
  };

  return (
<<<<<<< HEAD
    <Combobox
      name={styleConfig.property}
      items={items.map((item) => item.label)}
      value={String(value.value)}
      selected={String(value.type === "unit" ? value.unit : value.value)}
      onItemSelect={(item) => {
        handleChange(value.type, item, false);
      }}
      onItemHighlight={(item) => {
        handleChange(value.type, item, true);
      }}
      renderTextField={({ inputProps, toggleProps }) => {
        return (
          <Box css={{ position: "relative" }}>
            <PropertyIcon
              property={styleConfig.property}
              label={styleConfig.label}
              {...(value.type === "unit" && {
                onPointerUp: (event: PointerEvent<HTMLInputElement>) => {
                  setValue(String(getInputNode(event.target).value));
                },
                ref: numericScrubRefCallback,
              })}
            />
            <TextField
              {...inputProps}
              css={{
                cursor: "default",
                height: "calc($sizes$5 + $sizes$1)",
                fontWeight: "500",
                paddingLeft: "calc($sizes$4 / 2)",
              }}
              onFocus={(event: FocusEvent<HTMLInputElement>) => {
                event.target.select();
              }}
              onBlur={(event) => {
                if (event.target.value !== event.target.getAttribute("value"))
                  setValue(event.target.value);
              }}
              onKeyDown={(event) => {
                const target = event.target as HTMLInputElement;
                if (
                  event.code === "Enter" &&
                  String(value.value) !== target.value
                ) {
                  setValue(target.value);
                  const number = parseFloat(target.value);
                  if (!isNaN(number)) target.value = String(number);
                }
                if (isExpanded(target)) return inputProps?.onKeyDown?.(event);
                if (value.type !== "unit")
                  return inputProps?.onKeyDown?.(event);
                if (!["ArrowUp", "ArrowDown"].includes(event.code)) return;
                event.preventDefault();
                let currentValue = parseFloat(target.value);
                let currentDelta = 1;
                if (event.shiftKey) currentDelta = 10;
                if (event.altKey) currentDelta = 0.1;
                if (event.code === "ArrowUp")
                  currentValue = currentValue + currentDelta;
                if (event.code === "ArrowDown")
                  currentValue = currentValue - currentDelta;
                const currentValueAsString =
                  currentValue % 1
                    ? currentValue.toPrecision(
                        Math.abs(currentValue).toString().indexOf(".") + 2
                      )
                    : String(currentValue);
                target.value = currentValueAsString;
                setValue(currentValueAsString, { isEphemeral: true });
              }}
            />
            <IconButton
              {...toggleProps}
              css={{
                visibility: items.length ? "visible" : "hidden",
                position: "absolute",
                right: "1px",
                top: "1px",
                width: "auto",
                height: "calc(100% - 2px)",
                px: "calc($1 / 2)",
                borderRadius: "$1",
                border: "2px solid $colors$loContrast",
                "&:focus": {
                  outline: "none",
                },
              }}
            >
              {value.type === "unit" ? (
                <Text
                  css={{
                    cursor: "default",
                    minWidth: "calc($sizes$3 - $nudge$1)",
                    textAlign: "center",
                    fontSize: "calc($fontSizes$1 - $nudge$1)",
                  }}
                >
                  {value.unit === "number" ? "—" : value.unit}
                </Text>
              ) : (
                <ChevronDownIcon />
              )}
            </IconButton>
          </Box>
        );
      }}
=======
    <Grid gap={2} css={{ gridTemplateColumns: "$sizes$8 1fr" }}>
      <PropertyName property={styleConfig.property} label={styleConfig.label} />

      <TextField
        ref={textFieldRef}
        spellCheck={false}
        defaultValue={value.value}
        prefix={
          Icon && (
            <Tooltip
              content={styleConfig.label}
              delayDuration={200}
              disableHoverableContent={true}
            >
              <IconButton
                onPointerEnter={(event) => {
                  if (value.type !== "unit" || !textFieldRef.current) return;
                  const textFieldNode = textFieldRef.current;
                  numericScrubRef.current =
                    numericScrubRef.current ||
                    numericScrubControl(event.target as HTMLInputElement, {
                      minValue: 0,
                      initialValue: value.value as number,
                      onValueChange: ({ value }) => {
                        textFieldNode.value = String(value);
                        setValue(String(value), { isEphemeral: true });
                      },
                    });
                }}
                onPointerLeave={() => {
                  if (value.type !== "unit") return;
                  numericScrubRef.current?.disconnectedCallback();
                  numericScrubRef.current = undefined;
                }}
                onPointerUp={(event) => {
                  setValue((event.target as HTMLInputElement).value);
                }}
                css={{
                  ...(isCurrentBreakpoint && iconButtonActiveStyle),
                }}
              >
                {Icon && <Icon />}
              </IconButton>
            </Tooltip>
          )
        }
        suffix={
          value.type === "unit" ? (
            <Units
              value={value.unit}
              items={commonUnitsSubset.map((unit) => ({
                name: unit,
                label: unit,
              }))}
              onChange={(unit) => setValue(value.value + unit)}
              onHover={(unit) =>
                setValue(value.value + unit, { isEphemeral: true })
              }
            />
          ) : (
            <Items
              value={value.value}
              items={styleConfig.items}
              onChange={(item) => setValue(item)}
              onHover={(item) => setValue(item, { isEphemeral: true })}
            />
          )
        }
        onFocus={(event: FocusEvent<HTMLInputElement>) => event.target.select()}
        onBlur={(event: ChangeEvent<HTMLInputElement>) =>
          setValue(event.target.value)
        }
        onKeyDown={(event: KeyboardEvent<HTMLInputElement>) => {
          const target = event.target as HTMLInputElement;
          if (event.code === "Enter") {
            setValue(target.value);
            const number = parseFloat(target.value);
            if (!isNaN(number)) target.value = String(number);
          }
          if (value.type !== "unit") return;
          if (!["ArrowUp", "ArrowDown"].includes(event.code)) return;
          event.preventDefault();
          let currentValue = parseFloat(target.value);
          let currentDelta = 1;
          if (event.shiftKey) currentDelta = 10;
          if (event.altKey) currentDelta = 0.1;
          if (event.code === "ArrowUp")
            currentValue = currentValue + currentDelta;
          if (event.code === "ArrowDown")
            currentValue = currentValue - currentDelta;
          const currentValueAsString =
            currentValue % 1
              ? currentValue.toPrecision(
                  Math.abs(currentValue).toString().indexOf(".") + 2
                )
              : String(currentValue);
          target.value = currentValueAsString;
          setValue(currentValueAsString, { isEphemeral: true });
        }}
      />
    </Grid>
  );
};

const Units = ({
  value,
  items,
  onChange,
  onHover,
}: {
  value: Unit;
  items: StyleConfig["items"];
  onChange?: (value: string) => void;
  onHover?: (value: string) => void;
}) => {
  return (
    <IconButtonWithMenu
      icon={
        <Text css={{ cursor: "default" }}>
          {value === "number" ? "—" : value}
        </Text>
      }
      items={items}
      value={String(value)}
      onChange={onChange}
      onHover={onHover}
    />
  );
};

const Items = ({
  value,
  items,
  onChange,
  onHover,
}: {
  value: StyleValue["value"];
  items: StyleConfig["items"];
  onChange?: (value: string) => void;
  onHover?: (value: string) => void;
}) => {
  if (!items?.length) return null;
  return (
    <IconButtonWithMenu
      icon={<ChevronDownIcon />}
      items={items}
      value={String(value)}
      onChange={onChange}
      onHover={onHover}
>>>>>>> 97d4777b
    />
  );
};<|MERGE_RESOLUTION|>--- conflicted
+++ resolved
@@ -20,16 +20,6 @@
       : 1
   );
 
-<<<<<<< HEAD
-=======
-const iconButtonActiveStyle = {
-  bc: "$colors$blue4",
-  "&:not(:hover)": {
-    color: "$colors$blue11",
-  },
-};
-
->>>>>>> 97d4777b
 export const TextControl = ({
   currentStyle,
   inheritedStyle,
@@ -94,7 +84,6 @@
   };
 
   return (
-<<<<<<< HEAD
     <Combobox
       name={styleConfig.property}
       items={items.map((item) => item.label)}
@@ -202,157 +191,6 @@
           </Box>
         );
       }}
-=======
-    <Grid gap={2} css={{ gridTemplateColumns: "$sizes$8 1fr" }}>
-      <PropertyName property={styleConfig.property} label={styleConfig.label} />
-
-      <TextField
-        ref={textFieldRef}
-        spellCheck={false}
-        defaultValue={value.value}
-        prefix={
-          Icon && (
-            <Tooltip
-              content={styleConfig.label}
-              delayDuration={200}
-              disableHoverableContent={true}
-            >
-              <IconButton
-                onPointerEnter={(event) => {
-                  if (value.type !== "unit" || !textFieldRef.current) return;
-                  const textFieldNode = textFieldRef.current;
-                  numericScrubRef.current =
-                    numericScrubRef.current ||
-                    numericScrubControl(event.target as HTMLInputElement, {
-                      minValue: 0,
-                      initialValue: value.value as number,
-                      onValueChange: ({ value }) => {
-                        textFieldNode.value = String(value);
-                        setValue(String(value), { isEphemeral: true });
-                      },
-                    });
-                }}
-                onPointerLeave={() => {
-                  if (value.type !== "unit") return;
-                  numericScrubRef.current?.disconnectedCallback();
-                  numericScrubRef.current = undefined;
-                }}
-                onPointerUp={(event) => {
-                  setValue((event.target as HTMLInputElement).value);
-                }}
-                css={{
-                  ...(isCurrentBreakpoint && iconButtonActiveStyle),
-                }}
-              >
-                {Icon && <Icon />}
-              </IconButton>
-            </Tooltip>
-          )
-        }
-        suffix={
-          value.type === "unit" ? (
-            <Units
-              value={value.unit}
-              items={commonUnitsSubset.map((unit) => ({
-                name: unit,
-                label: unit,
-              }))}
-              onChange={(unit) => setValue(value.value + unit)}
-              onHover={(unit) =>
-                setValue(value.value + unit, { isEphemeral: true })
-              }
-            />
-          ) : (
-            <Items
-              value={value.value}
-              items={styleConfig.items}
-              onChange={(item) => setValue(item)}
-              onHover={(item) => setValue(item, { isEphemeral: true })}
-            />
-          )
-        }
-        onFocus={(event: FocusEvent<HTMLInputElement>) => event.target.select()}
-        onBlur={(event: ChangeEvent<HTMLInputElement>) =>
-          setValue(event.target.value)
-        }
-        onKeyDown={(event: KeyboardEvent<HTMLInputElement>) => {
-          const target = event.target as HTMLInputElement;
-          if (event.code === "Enter") {
-            setValue(target.value);
-            const number = parseFloat(target.value);
-            if (!isNaN(number)) target.value = String(number);
-          }
-          if (value.type !== "unit") return;
-          if (!["ArrowUp", "ArrowDown"].includes(event.code)) return;
-          event.preventDefault();
-          let currentValue = parseFloat(target.value);
-          let currentDelta = 1;
-          if (event.shiftKey) currentDelta = 10;
-          if (event.altKey) currentDelta = 0.1;
-          if (event.code === "ArrowUp")
-            currentValue = currentValue + currentDelta;
-          if (event.code === "ArrowDown")
-            currentValue = currentValue - currentDelta;
-          const currentValueAsString =
-            currentValue % 1
-              ? currentValue.toPrecision(
-                  Math.abs(currentValue).toString().indexOf(".") + 2
-                )
-              : String(currentValue);
-          target.value = currentValueAsString;
-          setValue(currentValueAsString, { isEphemeral: true });
-        }}
-      />
-    </Grid>
-  );
-};
-
-const Units = ({
-  value,
-  items,
-  onChange,
-  onHover,
-}: {
-  value: Unit;
-  items: StyleConfig["items"];
-  onChange?: (value: string) => void;
-  onHover?: (value: string) => void;
-}) => {
-  return (
-    <IconButtonWithMenu
-      icon={
-        <Text css={{ cursor: "default" }}>
-          {value === "number" ? "—" : value}
-        </Text>
-      }
-      items={items}
-      value={String(value)}
-      onChange={onChange}
-      onHover={onHover}
-    />
-  );
-};
-
-const Items = ({
-  value,
-  items,
-  onChange,
-  onHover,
-}: {
-  value: StyleValue["value"];
-  items: StyleConfig["items"];
-  onChange?: (value: string) => void;
-  onHover?: (value: string) => void;
-}) => {
-  if (!items?.length) return null;
-  return (
-    <IconButtonWithMenu
-      icon={<ChevronDownIcon />}
-      items={items}
-      value={String(value)}
-      onChange={onChange}
-      onHover={onHover}
->>>>>>> 97d4777b
     />
   );
 };