import { createValueContainer, useValue } from "react-nano-state";
import {
  Box,
  Flex,
  __DEPRECATED__Text,
  Collapsible,
} from "@webstudio-is/design-system";
import { ChevronDownIcon, ChevronRightIcon } from "@webstudio-is/icons";

type CollapsibleSectionProps = {
  label: string;
  children: JSX.Element;
  isOpenDefault?: boolean;
  isOpen?: boolean;
  rightSlot?: JSX.Element;
};

const stateContainer = createValueContainer<{ [label: string]: boolean }>({});

// Preserves the open/close state even when component gets unmounted
const useOpenState = (
  label: string,
  initialValue: boolean
): [boolean, (value: boolean) => void] => {
  const [state, setState] = useValue(stateContainer);
  const isOpen = label in state ? state[label] : initialValue;
  const setIsOpen = (isOpen: boolean) => {
    setState({ ...state, [label]: isOpen });
  };
  return [isOpen, setIsOpen];
};

export const CollapsibleSection = ({
  label,
  children,
  isOpenDefault = false,
  isOpen,
  rightSlot,
}: CollapsibleSectionProps) => {
  const [isOpenByUser, setIsOpenByUser] = useOpenState(label, isOpenDefault);
  const isOpenFinal = isOpen === undefined ? isOpenByUser : isOpen;
  return (
    <Collapsible.Root open={isOpenFinal} onOpenChange={setIsOpenByUser}>
      <Box
        css={{
          boxShadow: "0px 1px 0 $colors$gray6",
        }}
      >
        <Collapsible.Trigger asChild>
          <Flex
            align="center"
            gap="1"
            justify="between"
            css={{
              py: "$3",
              px: "$3",
              color: "$hiContrast",
              cursor: "default",
            }}
          >
            {isOpenFinal ? <ChevronDownIcon /> : <ChevronRightIcon />}
<<<<<<< HEAD
            <Text size="1" weight="500" css={{ flexGrow: 1 }}>
=======
            <__DEPRECATED__Text
              size="1"
              css={{ fontWeight: "500", flexGrow: 1 }}
            >
>>>>>>> 29ca4caa
              {label}
            </__DEPRECATED__Text>
            {rightSlot}
          </Flex>
        </Collapsible.Trigger>
        <Collapsible.Content asChild>
          <Flex
            gap="3"
            direction="column"
            css={{
              p: "$3",
              "&:empty": {
                display: "none",
              },
            }}
          >
            {children}
          </Flex>
        </Collapsible.Content>
      </Box>
    </Collapsible.Root>
  );
};<|MERGE_RESOLUTION|>--- conflicted
+++ resolved
@@ -59,14 +59,10 @@
             }}
           >
             {isOpenFinal ? <ChevronDownIcon /> : <ChevronRightIcon />}
-<<<<<<< HEAD
-            <Text size="1" weight="500" css={{ flexGrow: 1 }}>
-=======
             <__DEPRECATED__Text
               size="1"
               css={{ fontWeight: "500", flexGrow: 1 }}
             >
->>>>>>> 29ca4caa
               {label}
             </__DEPRECATED__Text>
             {rightSlot}
