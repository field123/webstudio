--- conflicted
+++ resolved
@@ -1,6 +1,3 @@
-<<<<<<< HEAD
 export const theme = false;
 export const assets = false;
-=======
-export const example = false;
->>>>>>> 06945e7f
+export const example = false;