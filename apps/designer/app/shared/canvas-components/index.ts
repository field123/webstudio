export * from "./instance-data";
<<<<<<< HEAD
export * as primitives from "./primitives";
=======
export * from "./draggable";
>>>>>>> d479c9ac
<|MERGE_RESOLUTION|>--- conflicted
+++ resolved
@@ -1,6 +1 @@
-export * from "./instance-data";
-<<<<<<< HEAD
-export * as primitives from "./primitives";
-=======
-export * from "./draggable";
->>>>>>> d479c9ac
+export * from "./instance-data";