--- conflicted
+++ resolved
@@ -17,13 +17,6 @@
   return assets;
 };
 
-<<<<<<< HEAD
-const forceFloat = (number: number) => {
-  return parseFloat(number.toFixed(1));
-};
-
-=======
->>>>>>> 8c1c6dc6
 export const create = async (
   projectId: Project["id"],
   values: { name: string; path: string; size: number; metadata: sharp.Metadata }
