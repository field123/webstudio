--- conflicted
+++ resolved
@@ -1,10 +1,4 @@
 export * as misc from "./misc.server";
 export * as user from "./user.server";
-<<<<<<< HEAD
 // @todo make the export consistent with the rest
-export * from "./canvas.server";
-export * as breakpoints from "./breakpoints.server";
-export * as build from "./build.server";
-=======
-export * from "./canvas.server";
->>>>>>> 30bf0f18
+export * from "./canvas.server";